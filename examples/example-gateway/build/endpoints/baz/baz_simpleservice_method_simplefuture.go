// Code generated by zanzibar
// @generated

package baz

import (
	"context"

	"github.com/uber/zanzibar/examples/example-gateway/build/clients"
	zanzibar "github.com/uber/zanzibar/runtime"
	"go.uber.org/zap"
)

// HandleSimpleFutureRequest handles "/baz/simple-future-path".
func HandleSimpleFutureRequest(
	ctx context.Context,
	req *zanzibar.ServerHTTPRequest,
	res *zanzibar.ServerHTTPResponse,
	clients *clients.Clients,
) {

<<<<<<< HEAD
	workflow := customBaz.SimpleFutureEndpoint{
=======
	headers := map[string]string{}

	workflow := SimpleFutureEndpoint{
>>>>>>> 8f542e32
		Clients: clients,
		Logger:  req.Logger,
		Request: req,
	}

	respHeaders, err := workflow.Handle(ctx, req.Header)
	if err != nil {
		req.Logger.Warn("Workflow for endpoint returned error",
			zap.String("error", err.Error()),
		)
		res.SendErrorString(500, "Unexpected server error")
		return
	}

<<<<<<< HEAD
	res.WriteJSONBytes(204, respHeaders, nil)
=======
	res.WriteJSONBytes(204, nil)
}

// SimpleFutureEndpoint calls thrift client Baz.SimpleFuture
type SimpleFutureEndpoint struct {
	Clients *clients.Clients
	Logger  *zap.Logger
	Request *zanzibar.ServerHTTPRequest
}

// Handle calls thrift client.
func (w SimpleFutureEndpoint) Handle(
	ctx context.Context,
	headers map[string]string,
) (map[string]string, error) {

	_, err := w.Clients.Baz.SimpleFuture(ctx, nil)
	if err != nil {
		w.Logger.Warn("Could not make client request",
			zap.String("error", err.Error()),
		)
		return nil, err
	}

	return nil, nil
>>>>>>> 8f542e32
}<|MERGE_RESOLUTION|>--- conflicted
+++ resolved
@@ -5,6 +5,7 @@
 
 import (
 	"context"
+	"net/http"
 
 	"github.com/uber/zanzibar/examples/example-gateway/build/clients"
 	zanzibar "github.com/uber/zanzibar/runtime"
@@ -19,13 +20,7 @@
 	clients *clients.Clients,
 ) {
 
-<<<<<<< HEAD
-	workflow := customBaz.SimpleFutureEndpoint{
-=======
-	headers := map[string]string{}
-
 	workflow := SimpleFutureEndpoint{
->>>>>>> 8f542e32
 		Clients: clients,
 		Logger:  req.Logger,
 		Request: req,
@@ -40,10 +35,7 @@
 		return
 	}
 
-<<<<<<< HEAD
 	res.WriteJSONBytes(204, respHeaders, nil)
-=======
-	res.WriteJSONBytes(204, nil)
 }
 
 // SimpleFutureEndpoint calls thrift client Baz.SimpleFuture
@@ -56,10 +48,18 @@
 // Handle calls thrift client.
 func (w SimpleFutureEndpoint) Handle(
 	ctx context.Context,
-	headers map[string]string,
+	// TODO(sindelar): Switch to zanzibar.Headers when tchannel
+	// generation is implemented.
+	headers http.Header,
 ) (map[string]string, error) {
 
-	_, err := w.Clients.Baz.SimpleFuture(ctx, nil)
+	clientHeaders := map[string]string{}
+	for k, v := range map[string]string{} {
+		clientHeaders[v] = headers.Get(k)
+	}
+
+	_, err := w.Clients.Baz.SimpleFuture(ctx, clientHeaders)
+
 	if err != nil {
 		w.Logger.Warn("Could not make client request",
 			zap.String("error", err.Error()),
@@ -67,6 +67,8 @@
 		return nil, err
 	}
 
-	return nil, nil
->>>>>>> 8f542e32
+	// Filter and map response headers from client to server response.
+	endRespHead := map[string]string{}
+
+	return endRespHead, nil
 }